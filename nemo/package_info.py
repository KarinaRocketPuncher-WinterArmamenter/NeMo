--- conflicted
+++ resolved
@@ -18,11 +18,7 @@
 MAJOR = 0
 MINOR = 11
 PATCH = 0
-<<<<<<< HEAD
-PRE_RELEASE = 'b0'
-=======
 PRE_RELEASE = 'b1'
->>>>>>> d91f349e
 
 # Use the following formatting: (major, minor, patch, pre-release)
 VERSION = (MAJOR, MINOR, PATCH, PRE_RELEASE)
